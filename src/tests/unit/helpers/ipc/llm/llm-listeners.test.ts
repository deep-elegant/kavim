--- conflicted
+++ resolved
@@ -76,7 +76,6 @@
     addLlmEventListeners();
   });
 
-<<<<<<< HEAD
   it("routes Google models through generateContentStream", async () => {
     const streamedChunks = [
       { text: "Generated response" },
@@ -88,27 +87,6 @@
         }
       })(),
     );
-=======
-  it("streams Google models with image output via generateContentStream", async () => {
-    const stream = (async function* () {
-      yield { text: "A castle at sunrise" };
-      yield {
-        candidates: [
-          {
-            content: {
-              parts: [
-                {
-                  inlineData: { data: "AAAA", mimeType: "image/png" },
-                  altText: "Better prompt",
-                },
-              ],
-            },
-          },
-        ],
-      };
-    })();
-    generateContentStreamMock.mockResolvedValue(stream);
->>>>>>> 58ca8135
 
     const handler = registeredHandlers[LLM_STREAM_CHANNEL];
     expect(typeof handler).toBe("function");
@@ -132,11 +110,7 @@
         },
       ],
       headers: undefined,
-<<<<<<< HEAD
-      capabilities: { input: ["text"], output: ["text", "image"] },
-=======
       capabilities: { input: ["text", "image"], output: ["text", "image"] },
->>>>>>> 58ca8135
     };
 
     handler?.(
@@ -146,7 +120,6 @@
       payload,
     );
 
-<<<<<<< HEAD
     await Promise.resolve();
     await Promise.resolve();
     await new Promise((resolve) => setImmediate(resolve));
@@ -163,35 +136,6 @@
       systemInstruction: {
         role: "system",
         parts: [{ text: "Use cinematic lighting." }],
-=======
-    await new Promise((resolve) => setTimeout(resolve, 0));
-
-    expect(generateContentStreamMock).toHaveBeenCalledWith({
-      model: "gemini-2.5-flash-image",
-      contents: expect.any(Array),
-      systemInstruction: {
-        role: "system",
-        parts: [{ text: "Use cinematic lighting." }],
-      },
-    });
-    expect(generateImagesMock).not.toHaveBeenCalled();
-
-    await new Promise((resolve) => setTimeout(resolve, 0));
-
-    const placeholderCall = sendMock.mock.calls.find(
-      ([channel, message]) =>
-        channel === LLM_STREAM_CHUNK_CHANNEL &&
-        (message as { type?: string }).type === "image-placeholder",
-    );
-    expect(placeholderCall).toBeTruthy();
-    expect(placeholderCall?.[1]).toEqual({
-      requestId: payload.requestId,
-      type: "image-placeholder",
-      asset: {
-        path: "assets/ai-image.png",
-        uri: "pak://assets/ai-image.png",
-        fileName: "ai-image.png",
->>>>>>> 58ca8135
       },
     });
 
