--- conflicted
+++ resolved
@@ -3,139 +3,14 @@
 import path from "node:path";
 import { resolveOutputPath } from "@/core/pak/packer";
 import { readPak } from "@/core/pak/unpacker";
-<<<<<<< HEAD
-import { type PakOperationResult, type SavePakRequest } from "@/core/pak/types";
-import { registerPakProtocol, setActivePak } from "@/core/pak/pak-manager";
+import { type PakOperationResult, type SavePakRequest, type PakAssetInput } from "@/core/pak/types";
+import { registerPakProtocol, setActivePak, getActivePak } from "@/core/pak/pak-manager";
 import { PAK_LOAD_CHANNEL, PAK_SAVE_CHANNEL } from "./pak-channels";
 import {
   buildManifest,
   createPakArchive,
   getCanvasFromPak,
 } from "@/core/pak/pak-utils";
-=======
-import {
-  type CanvasSnapshot,
-  type PakAssetInput,
-  type PakManifest,
-  type PakOperationResult,
-  type SavePakRequest,
-} from "@/core/pak/types";
-import { getActivePak, registerPakProtocol, setActivePak } from "@/core/pak/pak-manager";
-import { PAK_LOAD_CHANNEL, PAK_SAVE_CHANNEL } from "./pak-channels";
-import { type Node } from '@xyflow/react';
-import { ImageNodeType } from "@/core/canvas/nodes/ImageNode";
-
-const toBuffer = (data: PakAssetInput["data"]): Buffer => {
-  if (Buffer.isBuffer(data)) {
-    return data;
-  }
-  if (data instanceof Uint8Array) {
-    return Buffer.from(data);
-  }
-  if (data instanceof ArrayBuffer) {
-    return Buffer.from(new Uint8Array(data));
-  }
-  if (Array.isArray(data)) {
-    return Buffer.from(data);
-  }
-  return Buffer.from(String(data));
-};
-
-const ensureCanvas = (canvas: CanvasSnapshot): CanvasSnapshot => {
-  const nodes = Array.isArray(canvas.nodes) ? canvas.nodes : [];
-  const edges = Array.isArray(canvas.edges) ? canvas.edges : [];
-  return { nodes, edges };
-};
-
-const getCanvasFromPak = (files: Record<string, Buffer>): CanvasSnapshot => {
-  const canvasBuffer = files["canvas.json"];
-  if (!canvasBuffer) {
-    return { nodes: [], edges: [] };
-  }
-
-  try {
-    const parsed = JSON.parse(canvasBuffer.toString("utf-8")) as CanvasSnapshot;
-    return ensureCanvas(parsed);
-  } catch (error) {
-    console.error("Failed to parse canvas.json from pak", error);
-    return { nodes: [], edges: [] };
-  }
-};
-
-const buildManifest = (filePath: string, extras?: Partial<PakManifest>): PakManifest => {
-  const fileName = path.parse(filePath).name;
-  return {
-    name: fileName,
-    savedAt: new Date().toISOString(),
-    version: 1,
-    ...extras,
-  };
-};
-
-const prepareAssetFiles = (
-  canvas: CanvasSnapshot,
-  manifest: PakManifest,
-  assets: PakAssetInput[] = [],
-) => {
-  let processedAssets: { path: string; data: Buffer }[] = assets.map(
-    ({ path: assetPath, data }) => ({
-      path: assetPath,
-      data: toBuffer(data),
-    }),
-  );
-
-  let imageCounter = 0;
-  for (const node of canvas.nodes as Node[]) {
-    if (
-      node.type === "image-node" &&
-      (node as ImageNodeType).data.src &&
-      (node as ImageNodeType).data.src.startsWith("data:image")
-    ) {
-      const { src, fileName } = (node as ImageNodeType).data;
-
-      const match = src.match(/^data:image\/(.*?);base64,(.*)$/);
-      if (!match) continue;
-
-      const [, extension, base64Data] = match;
-      const buffer = Buffer.from(base64Data, "base64");
-
-      const uniqueFileName = fileName
-        ? `${path.parse(fileName).name}-${imageCounter}.${extension}`
-        : `image-${imageCounter}.${extension}`;
-      const assetPath = `assets/${uniqueFileName}`;
-      imageCounter++;
-
-      processedAssets.push({ path: assetPath, data: buffer });
-
-      node.data.src = `pak://${assetPath}`;
-    }
-  }
-
-  /** Check the previous assets are actually in the canvas rightnow */
-  const usedCanvasAssetPaths = (canvas.nodes as Node[])
-    .filter((node) => node.type === "image-node")
-    .map((node) => (node as ImageNodeType).data.src.split("pak://")[1]);
-
-  // Efficent way to remove elements from array, because files can be large - optimization is required here.
-  let writeIndex = 0;
-  for (let readIndex = 0; readIndex < processedAssets.length; readIndex++) {
-    const file = processedAssets[readIndex];
-    if (usedCanvasAssetPaths.includes(file.path)) {
-      processedAssets[writeIndex++] = file;
-    }
-  }
-  processedAssets.length = writeIndex;
-
-  const serializedCanvas = Buffer.from(JSON.stringify(ensureCanvas(canvas)));
-  const manifestBuffer = Buffer.from(JSON.stringify(manifest));
-
-  return [
-    { path: "manifest.json", data: manifestBuffer },
-    { path: "canvas.json", data: serializedCanvas },
-    ...processedAssets,
-  ];
-};
->>>>>>> e64957e2
 
 const savePakFile = async (payload: SavePakRequest, previousAssets: PakAssetInput[]): Promise<PakOperationResult> => {
   const baseDirectory = app.getPath("documents");
@@ -143,16 +18,7 @@
   await fs.mkdir(path.dirname(outputPath), { recursive: true });
 
   const manifest = buildManifest(outputPath);
-<<<<<<< HEAD
   await createPakArchive(outputPath, payload.canvas, manifest, payload.assets);
-=======
-  const assetFiles = prepareAssetFiles(
-    payload.canvas,
-    manifest,
-    previousAssets,
-  );
-  await createPak(outputPath, assetFiles, manifest);
->>>>>>> e64957e2
 
   const pak = await readPak(outputPath);
   setActivePak({ ...pak, filePath: outputPath });
